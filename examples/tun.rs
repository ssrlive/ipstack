--- conflicted
+++ resolved
@@ -48,24 +48,16 @@
         config.packet_information(true);
     });
 
-<<<<<<< HEAD
     #[cfg(target_os = "windows")]
     config.platform(|config| {
         config.initialize(Some(12324323423423434234_u128));
     });
 
-    let mut ip_stack = ipstack::IpStack::new(
-        ipstack::IpStackConfig::default(),
-        tun::create_as_async(&config)?,
-    );
-=======
     let mut ipstack_config = ipstack::IpStackConfig::default();
     ipstack_config.mtu(MTU);
     ipstack_config.packet_info(cfg!(target_family = "unix"));
 
-    let mut ip_stack =
-        ipstack::IpStack::new(ipstack_config, tun::create_as_async(&config).unwrap());
->>>>>>> 4f509cac
+    let mut ip_stack = ipstack::IpStack::new(ipstack_config, tun::create_as_async(&config)?);
 
     let server_addr = args.server_addr;
 
