//!
//! Build: `cargo build --examples`
//! Usage: `target/debug/examples/tun --server-addr 127.0.0.1:8080`
//!
//! This example must be run as root or administrator privileges.
//! Then please run the `echo` example server, which listens on TCP & UDP ports 127.0.0.1:8080.
//! To route traffic to the tun interface, run the following command with root or administrator privileges:
//! ```
//! sudo ip route add 1.2.3.4/32 dev utun3    # Linux
//! route add 1.2.3.4 mask 255.255.255.255 10.0.0.1 metric 100  # Windows
//! sudo route add 1.2.3.4/32 10.0.0.1  # Apple macOS
//! ```
//! Now you can test it with `nc 1.2.3.4 2323` or `nc -u 1.2.3.4 2323`.
//! You can watch the echo information in the `nc` console.
//!

use clap::Parser;
use ipstack::stream::IpStackStream;
use std::net::{Ipv4Addr, SocketAddr};
use tokio::{join, net::TcpStream};
use udp_stream::UdpStream;

// const MTU: u16 = 1500;
const MTU: u16 = u16::MAX;

#[derive(Parser)]
#[command(author, version, about = "Testing app for tun.", long_about = None)]
struct Args {
    /// echo server address, likes `127.0.0.1:8080`
    #[arg(short, long, value_name = "IP:port")]
    server_addr: SocketAddr,
}

#[tokio::main]
async fn main() -> Result<(), Box<dyn std::error::Error>> {
    let args = Args::parse();

    let ipv4 = Ipv4Addr::new(10, 0, 0, 33);
    let netmask = Ipv4Addr::new(255, 255, 255, 0);
    let gateway = Ipv4Addr::new(10, 0, 0, 1);

    let mut config = tun::Configuration::default();
    config.address(ipv4).netmask(netmask).mtu(MTU as i32).up();
    config.destination(gateway).name("utun3");

    #[cfg(target_os = "linux")]
    config.platform(|config| {
        config.packet_information(true);
    });

<<<<<<< HEAD
    #[cfg(target_os = "windows")]
    config.platform(|config| {
        config.initialize(Some(12324323423423434234_u128));
    });

    let mut ip_stack = ipstack::IpStack::new(
        ipstack::IpStackConfig::default(),
        tun::create_as_async(&config)?,
    );
=======
    let mut ipstack_config = ipstack::IpStackConfig::default();
    ipstack_config.mtu(MTU);
    ipstack_config.packet_info(cfg!(target_family = "unix"));

    let mut ip_stack =
        ipstack::IpStack::new(ipstack_config, tun::create_as_async(&config).unwrap());
>>>>>>> 4f509cac

    let server_addr = args.server_addr;

    loop {
        match ip_stack.accept().await? {
            IpStackStream::Tcp(tcp) => {
                let s = TcpStream::connect(server_addr).await;
                if let Err(ref err) = s {
                    println!("connect TCP server failed \"{}\"", err);
                    continue;
                }
                println!("==== New TCP connection ====");
                let (mut t_rx, mut t_tx) = tokio::io::split(tcp);
                let (mut s_rx, mut s_tx) = tokio::io::split(s?);
                tokio::spawn(async move {
                    let _r = join! {
                         tokio::io::copy(&mut t_rx, &mut s_tx) ,
                         tokio::io::copy(&mut s_rx, &mut t_tx),
                    };
                    println!("====== end tcp connection ======");
                });
            }
            IpStackStream::Udp(udp) => {
                let s = UdpStream::connect(server_addr).await;
                if let Err(ref err) = s {
                    println!("connect UDP server failed \"{}\"", err);
                    continue;
                }
                println!("==== New UDP connection ====");
                let (mut t_rx, mut t_tx) = tokio::io::split(udp);
                let (mut s_rx, mut s_tx) = tokio::io::split(s?);
                tokio::spawn(async move {
                    let _r = join! {
                         tokio::io::copy(&mut t_rx, &mut s_tx) ,
                         tokio::io::copy(&mut s_rx, &mut t_tx),
                    };
                    println!("==== end UDP connection ====");
                });
            }
        };
    }
}<|MERGE_RESOLUTION|>--- conflicted
+++ resolved
@@ -1,17 +1,28 @@
 //!
 //! Build: `cargo build --examples`
-//! Usage: `target/debug/examples/tun --server-addr 127.0.0.1:8080`
+//!
+//! Usage:
 //!
 //! This example must be run as root or administrator privileges.
+//! ```
+//! sudo target/debug/examples/tun --server-addr 127.0.0.1:8080 # Linux or macOS
+//! ```
 //! Then please run the `echo` example server, which listens on TCP & UDP ports 127.0.0.1:8080.
+//! ```
+//! target/debug/examples/echo 127.0.0.1:8080
+//! ```
 //! To route traffic to the tun interface, run the following command with root or administrator privileges:
 //! ```
 //! sudo ip route add 1.2.3.4/32 dev utun3    # Linux
 //! route add 1.2.3.4 mask 255.255.255.255 10.0.0.1 metric 100  # Windows
 //! sudo route add 1.2.3.4/32 10.0.0.1  # Apple macOS
 //! ```
-//! Now you can test it with `nc 1.2.3.4 2323` or `nc -u 1.2.3.4 2323`.
+//! Now you can test it with `nc 1.2.3.4 any_port` or `nc -u 1.2.3.4 any_port`.
 //! You can watch the echo information in the `nc` console.
+//! ```
+//! nc 1.2.3.4 2323 # TCP
+//! nc -u 1.2.3.4 2323 # UDP
+//! ```
 //!
 
 use clap::Parser;
@@ -48,24 +59,16 @@
         config.packet_information(true);
     });
 
-<<<<<<< HEAD
     #[cfg(target_os = "windows")]
     config.platform(|config| {
         config.initialize(Some(12324323423423434234_u128));
     });
 
-    let mut ip_stack = ipstack::IpStack::new(
-        ipstack::IpStackConfig::default(),
-        tun::create_as_async(&config)?,
-    );
-=======
     let mut ipstack_config = ipstack::IpStackConfig::default();
     ipstack_config.mtu(MTU);
     ipstack_config.packet_info(cfg!(target_family = "unix"));
 
-    let mut ip_stack =
-        ipstack::IpStack::new(ipstack_config, tun::create_as_async(&config).unwrap());
->>>>>>> 4f509cac
+    let mut ip_stack = ipstack::IpStack::new(ipstack_config, tun::create_as_async(&config)?);
 
     let server_addr = args.server_addr;
 
